import os
import heapq
import time
from parse_files  import parse_instance
from utils import *
from math import ceil
import platform
from algorithms import JS_ILP, JS_LP, JS_LB_BS_identical
<<<<<<< HEAD

# TODO
# Define, for each node, a profile class containing the values T_1, T_2, ..., T_m and for each machine the length of the jobs that are assigned to it

# Pick a directory
bench = "instancias1a100"
directory_name = "./data/{}".format(bench)

instances = os.listdir(directory_name)

# Sort by name
instances.sort()

# If it is a local test, only run the first instance
local = True
instances = [instances[0]]


# Open a file to save infos
epsilon = 0
f = open("identical_{}_{}.csv".format(bench, epsilon), "w+")
f.write(
    "instance_name,n_jobs,n_machines,gurobi_best,gurobi_nodes,gurobi_time,lb_linear_relaxation,gurobi_beb_best,gurobi_beb_nodes,gurobi_beb_time,our_LB,our_best,our_nodes,our_time,our_depth\n")
f.close()

# Sort the instances by number of machines

for instance in instances:
    print("Starting instance ", instance)
    P = parse_instance(instance, directory_name)
    n_jobs, n_machines = P.shape
    # Make the P a column vector -- we are in the identical case
    P = P[:, 0].reshape(-1, 1)

    '''
    Optimal
=======

def BeB_standard(P, epsilon, verbose = True):
>>>>>>> 4bc13667
    '''

    :param P:
    :param epsilon:
    :param verbose:
    :return:
    '''
    depth = 0
    start = time.time()
    T_LB, X_LB, is_optimal = JS_LB_BS_identical(P, n_machines=n_machines)
<<<<<<< HEAD
    print("Time for the LB: ", time.time() - start)
=======
    if verbose:
        print("Time for the LB: ", time.time() - start)
>>>>>>> 4bc13667
    if not is_optimal:
        X_best = round_LP_solution_matching(X_LB, P, n_machines=n_machines)
        T_max_for_each_machine = []
        for j in range(n_machines):
            T_max_for_each_machine.append(np.dot(P.T, X_best[:, j])[0])
        T_best = max(T_max_for_each_machine)
        if verbose:
            print("Starting with a best solution of ", T_best, "and the Gurobi best value is ", T_OPT)

        # Priority queue for B&B nodes (max-heap based on lower bound, that's why we use -T_LB)
        pq = []

        # Start with the root node
        heapq.heappush(pq, (-T_LB, [], X_LB))

        best_solution = X_best
        best_objective = T_best
        best_lower_bound = T_LB

        nodes_explored = 0

        start_beb = time.time()
        while pq and time.time() - start_beb < 10 * 60:  # 10 minutes
            # Get the node with the lowest bound
            current_lb, fixed_vars, current_solution = heapq.heappop(pq)

            nodes_explored += 1

            # Change the sign for your convenience
            current_lb = -current_lb

            # Prune if the current lower bound is worse than the best found so far
            if current_lb >= best_objective:
                continue

            # Check if the current solution is feasible and better than the best
            if is_integer_sol(current_solution):
                current_objective = current_lb
                if current_objective < best_objective:
                    best_solution = current_solution
                    best_objective = current_objective
                    print("New best solution found: ", best_objective, "in ", time.time() - start,
                          "seconds, nodes explored: ", nodes_explored)
                continue

            # Branch on the variable that has the largest job
            i = find_largest_fractional(current_solution, P)
            for j in range(n_machines):
                new_fixed_vars = fixed_vars + [((i, j), 1)]
<<<<<<< HEAD
                T_new, X_new, is_optimal = JS_LB_BS_identical(P, n_machines=n_machines, fixed=new_fixed_vars)
=======
                T_new, X_new = JS_LB_BS_identical(P, n_machines=n_machines, fixed=new_fixed_vars)
>>>>>>> 4bc13667

                if not is_optimal and T_new < best_objective: # Bc if it is optimal, is the best you can do at this node
                    heapq.heappush(pq, (-T_new, new_fixed_vars, X_new))

            # Exit control: Pick the smallest LB among the active nodes
            if pq:
                best_lb = -pq[0][0]

            if best_objective / best_lb <= 1 + epsilon:
                depth = len(fixed_vars)
                break

    else:
        print("\t Optimality reached at the root node")
        best_objective = T_LB
        nodes_explored = 1
    return best_objective, nodes_explored, depth, time.time() - start

# Pick a directory
bench = "instancias1a100"
directory_name = "./data/{}".format(bench)

instances = os.listdir(directory_name)

# Sort by name
instances.sort()

# If it is on my Mac, instances has just length 3
if platform.system() == "Darwin":
    instances = [instances[0]]


# Open a file to save infos
epsilon = 0 # Now, just check it's correct
f = open("identical_{}_{}.csv".format(bench, epsilon), "w+")
f.write(
    "instance_name,n_jobs,n_machines,gurobi_best,gurobi_nodes,gurobi_time,lb_linear_relaxation,gurobi_beb_best,gurobi_beb_nodes,gurobi_beb_time,our_LB,our_best,our_nodes,our_time,our_depth\n")
f.close()

# Sort the instances by number of machines

for instance in instances:
    print("Starting instance ", instance)
    P = parse_instance(instance, directory_name)
    n_jobs, n_machines = P.shape
    # Make the P a column vector -- we are in the identical case
    P = P[:, 0].reshape(-1, 1)

    '''
    Optimal
    '''
    start_OPT = time.time()
    T_OPT, X_OPT, bb_nodes_exact, is_done = JS_ILP(P, n_machines=n_machines, timelimit=10*60) # 10 minutes
    time_OPT = time.time() - start_OPT
    print("\tOptimal value is ", T_OPT, "in ", time.time() - start_OPT, "seconds")
    if not is_done:
        print("\t\tThe ILP did not finish in time")
    ILP_runtime = time.time() - start_OPT

    '''
    LB
    '''
    T_LB_gurobi, _ = JS_LP(P, n_machines=n_machines)


    '''
    Gurobi B&B
    '''
    start_gurobi_beb = time.time()
    T_gurobi_beb, _, bb_nodes_gurobi_beb, is_done_gurobi_beb = JS_ILP(P, n_machines=n_machines, verbose = False, presolve = False, cuts = False, gap = epsilon, timelimit = 60*10)  # 10 minutes
    time_gurobi_beb = time.time() - start_OPT
    print("Best value with naive B&B for Gurobi", T_gurobi_beb, "in ", time_gurobi_beb, "seconds")
    if not is_done:
        print("\tGurobi B&B did not finish in time")


    '''
    Our B&B
    '''
    best_objective, nodes_explored, depth, runtime_total = BeB_standard(P, epsilon, verbose = False)
    print("Best solution found: ", best_objective)
    print("Optimal value is ", T_OPT)
    print("Nodes explored: ", nodes_explored)
    if runtime_total > 10*60 + 2:
        print("Time limit exceeded")
    print("Time: ", runtime_total)

    # Is the number of nodes explored consistent with the theoretical bound?
    th_bound = ceil((n_machines / epsilon) ** n_machines)
    print("Explored {} nodes out of {}".format(nodes_explored, th_bound))
    # Wrote the results
    f = open("identical_{}_{}.csv".format(bench, epsilon), "a+")
    #f.write(
    #    "instance_name, n_jobs, n_machines, gurobi_best, gurobi_nodes, gurobi_time, lb_linear_relaxation, gurobi_beb_best, gurobi_beb_nodes, gurobi_beb_time, our_LB, our_best, our_nodes, our_time, our_depth\n")
    f.write("{},{},{},{},{},{},{},{},{},{},{},{},{},{},{}\n".format(
        instance, n_jobs, n_machines, T_OPT, bb_nodes_exact, ILP_runtime, T_LB_gurobi, T_gurobi_beb, bb_nodes_gurobi_beb, time_gurobi_beb, T_LB,
        best_objective, nodes_explored, runtime_total, depth))
    f.close()

    print("Finished instance ", instance)<|MERGE_RESOLUTION|>--- conflicted
+++ resolved
@@ -6,47 +6,8 @@
 from math import ceil
 import platform
 from algorithms import JS_ILP, JS_LP, JS_LB_BS_identical
-<<<<<<< HEAD
-
-# TODO
-# Define, for each node, a profile class containing the values T_1, T_2, ..., T_m and for each machine the length of the jobs that are assigned to it
-
-# Pick a directory
-bench = "instancias1a100"
-directory_name = "./data/{}".format(bench)
-
-instances = os.listdir(directory_name)
-
-# Sort by name
-instances.sort()
-
-# If it is a local test, only run the first instance
-local = True
-instances = [instances[0]]
-
-
-# Open a file to save infos
-epsilon = 0
-f = open("identical_{}_{}.csv".format(bench, epsilon), "w+")
-f.write(
-    "instance_name,n_jobs,n_machines,gurobi_best,gurobi_nodes,gurobi_time,lb_linear_relaxation,gurobi_beb_best,gurobi_beb_nodes,gurobi_beb_time,our_LB,our_best,our_nodes,our_time,our_depth\n")
-f.close()
-
-# Sort the instances by number of machines
-
-for instance in instances:
-    print("Starting instance ", instance)
-    P = parse_instance(instance, directory_name)
-    n_jobs, n_machines = P.shape
-    # Make the P a column vector -- we are in the identical case
-    P = P[:, 0].reshape(-1, 1)
-
-    '''
-    Optimal
-=======
 
 def BeB_standard(P, epsilon, verbose = True):
->>>>>>> 4bc13667
     '''
 
     :param P:
@@ -57,12 +18,8 @@
     depth = 0
     start = time.time()
     T_LB, X_LB, is_optimal = JS_LB_BS_identical(P, n_machines=n_machines)
-<<<<<<< HEAD
-    print("Time for the LB: ", time.time() - start)
-=======
     if verbose:
         print("Time for the LB: ", time.time() - start)
->>>>>>> 4bc13667
     if not is_optimal:
         X_best = round_LP_solution_matching(X_LB, P, n_machines=n_machines)
         T_max_for_each_machine = []
@@ -112,13 +69,9 @@
             i = find_largest_fractional(current_solution, P)
             for j in range(n_machines):
                 new_fixed_vars = fixed_vars + [((i, j), 1)]
-<<<<<<< HEAD
-                T_new, X_new, is_optimal = JS_LB_BS_identical(P, n_machines=n_machines, fixed=new_fixed_vars)
-=======
                 T_new, X_new = JS_LB_BS_identical(P, n_machines=n_machines, fixed=new_fixed_vars)
->>>>>>> 4bc13667
 
-                if not is_optimal and T_new < best_objective: # Bc if it is optimal, is the best you can do at this node
+                if T_new < best_objective:
                     heapq.heappush(pq, (-T_new, new_fixed_vars, X_new))
 
             # Exit control: Pick the smallest LB among the active nodes
